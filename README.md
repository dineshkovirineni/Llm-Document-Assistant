--- conflicted
+++ resolved
@@ -1,15 +1,6 @@
-<<<<<<< HEAD
-# Llm-Document-Assistant
-LLM Document Assistant: Query PDFs using GPT-4 + FAISS embeddings. 
-
 # LLM Document Assistant
 
-A production-ready RAG (Retrieval Augmented Generation) pipeline for querying unstructured PDF documents using FastAPI, LangChain, and FAISS vector database.
-=======
-# LLM Document Assistant
-
 A RAG (Retrieval Augmented Generation) pipeline for querying unstructured PDF documents using FastAPI, LangChain, and FAISS vector database.
->>>>>>> 2d666821
 
 ## 🎯 Key Features
 
@@ -334,25 +325,6 @@
 3. **Memory issues**: Reduce `CHUNK_SIZE` or `TOP_K_RESULTS`
 4. **Slow queries**: Build BM25 index, adjust alpha value
 
-<<<<<<< HEAD
-=======
-## 📚 Resources
-
-- [FastAPI Documentation](https://fastapi.tiangolo.com/)
-- [LangChain Documentation](https://python.langchain.com/)
-- [FAISS Documentation](https://faiss.ai/)
-- [OpenAI API Documentation](https://platform.openai.com/docs)
-
-## 🎯 Roadmap
-
-- [ ] Add support for more document types (DOCX, TXT, Markdown)
-- [ ] Implement document update/delete endpoints
-- [ ] Add streaming responses
-- [ ] Multi-language support
-- [ ] Fine-tuned embeddings
-- [ ] Query analytics dashboard
-
->>>>>>> 2d666821
 ## 📄 License
 
 MIT License - feel free to use this project for personal or commercial purposes.
